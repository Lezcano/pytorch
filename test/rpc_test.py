--- conflicted
+++ resolved
@@ -1254,11 +1254,7 @@
         self.assertIn("num_owner_rrefs", info)
         self.assertIn("num_pending_users", info)
         # RRef on local value is not added to context until shared across RPC
-<<<<<<< HEAD
         # foo
-        # foobar
-=======
->>>>>>> bf961d17
         self.assertEqual(0, int(info["num_owner_rrefs"]))
         self.assertEqual(0, int(info["num_pending_users"]))
         # barrier after the check 1
