--- conflicted
+++ resolved
@@ -446,25 +446,6 @@
     stmt << end;
   }
 
-  void printIValueList(
-      std::stringstream& stmt,
-      at::ArrayRef<IValue> list,
-      const char* begin = "",
-      const char* end = "") {
-    stmt << begin;
-    auto delimiter = "";
-    for (const auto& value : list) {
-      stmt << delimiter;
-      printConstant(stmt, value);
-      delimiter = ", ";
-    }
-    stmt << end;
-  }
-
-  std::string tuplePrintEndChar(size_t tuple_len) {
-    return tuple_len == 1 ? ",)" : ")";
-  }
-
   void printValueIndex(TaggedStringStream& stmt, at::ArrayRef<Value*> inputs) {
     const std::string val_name = useOf(inputs[0])->str();
     if (isValidIdentifier(val_name)) {
@@ -796,76 +777,6 @@
     }
   }
 
-<<<<<<< HEAD
-  void printAnnotatedConstantList(std::ostream& stmt, const char* the_type) {
-    stmt << "annotate(List[" << the_type << "], [])";
-  }
-
-  void printMaybeAnnotatedConstantList(
-      std::ostream& stmt,
-      const char* the_type,
-      size_t list_size,
-      const IValue& the_list) {
-    if (list_size == 0) {
-      printAnnotatedConstantList(stmt, the_type);
-    } else {
-      stmt << the_list;
-    }
-  }
-
-  template <typename T>
-  void printConstant(T& stmt, const IValue& v) {
-    std::stringstream ss;
-    if (v.isTensor()) {
-      ss << "CONSTANTS.c" << getOrAddTensorConstant(v.toTensor());
-    } else if (v.isString()) {
-      c10::printQuotedString(ss, v.toStringRef());
-    } else if (v.isDevice()) {
-      std::stringstream device_stream;
-      device_stream << v.toDevice();
-      ss << "torch.device(";
-      c10::printQuotedString(ss, device_stream.str());
-      ss << ")";
-    } else if (v.isTensorList()) {
-      ss << "[";
-      const char* delim = "";
-      for (const at::Tensor& t : v.toTensorListRef()) {
-        ss << delim << "CONSTANTS.c" << getOrAddTensorConstant(t);
-        delim = ", ";
-      }
-      ss << "]";
-    } else if (v.isBoolList()) {
-      printMaybeAnnotatedConstantList(ss, "bool", v.toBoolList().size(), v);
-    } else if (v.isIntList()) {
-      printMaybeAnnotatedConstantList(ss, "int", v.toIntListRef().size(), v);
-    } else if (v.isDoubleList()) {
-      printMaybeAnnotatedConstantList(
-          ss, "float", v.toDoubleListRef().size(), v);
-    } else if (v.type()->isSubtypeOf(ListType::ofStrings())) {
-      const char* delim = "";
-      const auto& list = v.toGenericListRef();
-      if (list.size() == 0) {
-        printAnnotatedConstantList(ss, "str");
-      } else {
-        ss << "[";
-        for (const IValue& str : list) {
-          ss << delim;
-          c10::printQuotedString(ss, str.toStringRef());
-          delim = ", ";
-        }
-        ss << "]";
-      }
-    } else if (v.isTuple()) {
-      auto elems = v.toTuple()->elements();
-      printIValueList(
-          ss,
-          v.toTuple()->elements(),
-          "(",
-          tuplePrintEndChar(elems.size()).c_str());
-    } else {
-      ss << v;
-    }
-=======
   void printConstant(TaggedStringStream& stmt, const IValue& v) {
     const auto customFormatter = [&](std::ostream& ss, const IValue& v) {
       if (v.isTensor()) {
@@ -877,7 +788,6 @@
 
     std::stringstream ss;
     v.repr(ss, customFormatter);
->>>>>>> 56d0ff5f
     stmt << ss.str();
   }
 
@@ -983,10 +893,7 @@
           stmt << qualname->qualifiedName();
         }
         printValueList(
-            stmt,
-            node->inputs(),
-            "(",
-            tuplePrintEndChar(node->inputs().size()).c_str());
+            stmt, node->inputs(), "(", node->inputs().size() == 1 ? ",)" : ")");
       } break;
       case prim::TupleIndex: {
         stmt << "(" << useOf(node->inputs().at(0)) << ")["
