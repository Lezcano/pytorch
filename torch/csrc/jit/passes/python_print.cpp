#include <torch/csrc/jit/passes/python_print.h>
#include <ATen/core/qualified_name.h>
#include <c10/util/Exception.h>
#include <c10/util/StringUtil.h>
#include <torch/csrc/jit/attributes.h>
#include <torch/csrc/jit/ir.h>
#include <torch/csrc/jit/ir_views.h>
#include <torch/csrc/jit/resource_guard.h>
#include <torch/csrc/jit/script/error_report.h>
#include <torch/csrc/jit/script/module.h>

using c10::QualifiedName;

namespace torch {
namespace jit {

static bool isValidIdentifierChar(char c, size_t pos) {
  return islower(c) || isupper(c) || c == '_' || (pos > 0 && isdigit(c));
}

static bool isValidIdentifier(const std::string& name) {
  if (name.size() == 0)
    return false;
  for (size_t i = 0; i < name.size(); ++i) {
    if (!isValidIdentifierChar(name[i], i))
      return false;
  }
  return true;
}

// some names are valid identifiers but off limits because
// they are keywords or namespaces used in the output
const static std::unordered_set<std::string> reserved_names = {
    // identifiers in the environment while parsing
    "_", // avoid the confusing unnamed _
    "aten",
    "attribute",
    "CONSTANTS",
    "fork",
    "getattr",
    "inf",
    "nan",
    "ops",
    "__torch__",
    // the python keywords
    "and",
    "as",
    "assert",
    "async",
    "await",
    "break",
    "class",
    "continue",
    "def",
    "del",
    "elif",
    "else",
    "except",
    "False",
    "finally",
    "for",
    "from",
    "global",
    "if",
    "import",
    "in",
    "is",
    "lambda",
    "None",
    "nonlocal",
    "not",
    "or",
    "pass",
    "raise",
    "return",
    "True",
    "try",
    "while",
    "with",
    "yield",
    "uninitialized",
    "unchecked_cast",
};

struct PythonPrintImpl {
  using SourceRangeStack = std::vector<SourceRange>;
  SourceRangeStack source_range_stack_ = {SourceRange()};

  struct WithSourceRange {
    explicit WithSourceRange(SourceRangeStack* stack, Node* n) : stack(stack) {
      TORCH_INTERNAL_ASSERT(stack);
      if (auto gen_source = n->sourceRange().findSourceRangeThatGenerated()) {
        stack->push_back(std::move(gen_source.value()));
      } else {
        stack->push_back(n->sourceRange());
      }
    }

    ~WithSourceRange() {
      stack->pop_back();
    }

    SourceRangeStack* stack;
  };

  class TaggedStringStream {
   public:
    TaggedStringStream(const SourceRangeStack* srs) : srs_(srs) {}

    TaggedStringStream& operator<<(const std::string& s) {
      // This prevents having redundant entries at the same offset,
      // which can happen for example in printValueList when begin
      // and end are the empty string.
      if (s.size() == 0) {
        return *this;
      }

      if (!ranges_.size() || ranges_.back().range != srs_->back()) {
        ranges_.emplace_back((size_t)oss_.tellp(), srs_->back());
      }
      oss_ << s;
      return *this;
    }

    TaggedStringStream& operator<<(const TaggedStringStream& rhs) {
      for (const auto& range : rhs.ranges_) {
        if (!ranges_.size() || ranges_.back().range != range.range) {
          ranges_.emplace_back((size_t)oss_.tellp() + range.bytes, range.range);
        }
      }
      oss_ << rhs.oss_.str();
      return *this;
    }

    // This overload is here to prevent people from shooting themselves in the
    // foot. I would be highly surprised if someone actually wanted to write out
    // the address of a TaggedStringStream in the pretty print.
    TaggedStringStream& operator<<(
        const std::shared_ptr<TaggedStringStream>& rhs) {
      (*this) << *rhs;
      return *this;
    }

    template <typename T>
    TaggedStringStream& operator<<(const T& t) {
      if (!ranges_.size() || ranges_.back().range != srs_->back()) {
        ranges_.emplace_back((size_t)oss_.tellp(), srs_->back());
      }
      oss_ << t;
      return *this;
    }

    std::string str() const {
      return oss_.str();
    }

    const std::vector<TaggedRange>& ranges() const {
      return ranges_;
    }

   private:
    std::ostringstream oss_;
    std::vector<TaggedRange> ranges_;
    const SourceRangeStack* srs_;
  };

  // Helper to avoid duplicating class types
  void registerDependency(const c10::NamedTypePtr& type) {
    // Need to do actual equality comparison, not a pointer equality. This is
    // because for some types (e.g. FunctionType), we may have multiple
    // TypePtr's that represent the same underlying thing.
    auto it = std::find_if(
        deps_table_.cbegin(),
        deps_table_.cend(),
        [&](const c10::NamedTypePtr& dep) { return *dep == *type; });

    if (it == deps_table_.cend()) {
      deps_table_.push_back(type);
    }
  }

  // scanValue, scanNode, scanBlock:
  // decide if it is safe to omit the output of a temporary variable,
  // and inline the expression into its use
  // we only do this if
  // (1) it is a constant, or
  // (2) the temporary is unnamed, is single output, is used once,
  //     and would appear in the same order when the expression tree is
  //     reparsed.
  // The last case can be checked
  // becuase when we emit a expresion tree in the parser,
  // we do a left-to-right postorder traversal of the expression tree (emit
  // children, then emit op). The reverse of this is a right-to-left preorder
  // traversal of the tree. By doing a right-to-left preorder traversal of the
  // inputs of a node, while also scanning the list of emitted nodes backward,
  // we can see if they line up with what would happen when parsed the node as
  // an expression. While they line up we collapse them into an inline
  // expression.

  // The inductive step is that the right-most input should be produced by the
  // node immediatly before the current node if it is in tree order.

  bool canInline(Value* v) {
    Node* n = v->node();
    // there must be only 1 values, otherwise we need an assignment to handle
    // the multiple outout values
    if (n->outputs().size() != 1)
      return false;
    // if it is used more than once, then we need a variable
    if (v->uses().size() != 1)
      return false;
    auto use = v->uses().at(0);
    // if it has a name set, then it was written as a variable so preserve that
    // unless it is being fed directly to the end of the block.
    // in which case it is not as useful to give it a name just to return it
    if (v->hasDebugName() && use.user->kind() != prim::Return)
      return false;
    // don't try to inline control blocks
    if (n->blocks().size() != 0)
      return false;
    // if it is a loop-carried input, we need a variable
    // otherwise the condition or trip count may be emitted in the wrong order
    // w.r.t. to it
    if (use.user->kind() == prim::Loop && use.offset >= 2)
      return false;

    // subgraph may use this more than once, so disable inlining
    if (use.user->kind() == prim::fork)
      return false;

    // isinstance appearing in an if expression
    // causes type refinement to occur, but we have
    // already handled the refinement and inserted cast
    // expressions. By not inlining it into the if condition,
    // we prevent it from happening again.
    if (v->node()->kind() == prim::isinstance) {
      return false;
    }

    return true;
  }

  // block_point is the current node in the reverse linear scan of the emitted
  // nodes v is the current value in the tree traversal that may match with
  // block_point's output.
  Node* scanValue(Node* block_point, Value* v) {
    Node* n = v->node();
    AT_ASSERT(n->kind() == prim::Constant || output_inline_.count(n) == 0);

    if (n == block_point &&
        canInline(v)) { // the node must be at the expected point of the typical
                        // tree traversal
      // recursively see if we can inline the inputs to this input
      block_point = scanNode(block_point);
      output_inline_.insert(n);
    } else if (n->kind() == prim::Constant) {
      // constant nodes can always be inlined, we will de-dup them on parsing
      // and put them at the top of the function regardless
      output_inline_.insert(n);
    }
    return block_point;
  }
  Node* previousNonConstant(Node* n) {
    do {
      n = n->prev();
    } while (n->kind() == prim::Constant);
    return n;
  }

  Node* scanNode(Node* n) {
    // don't bother to scan nodes we have already determined to be inline
    if (output_inline_.count(n)) {
      return n;
    }
    for (auto b : n->blocks()) {
      scanBlock(b);
    }
    Node* block_point = previousNonConstant(n);
    for (auto it = n->inputs().rbegin(), end = n->inputs().rend(); it != end;
         ++it) {
      block_point = scanValue(block_point, *it);
    }
    return block_point;
  }

  void scanBlock(Block* b) {
    scanNode(b->return_node());
    for (auto node : b->nodes().reverse()) {
      scanNode(node);
    }
  }

  size_t getOrAddTensorConstant(at::Tensor t) {
    // XXX - N^2 warning. This code does the exact same thing as
    // ConstantPool, which is also N^2 in the size of the constants,
    // because it doesn't hash any information about the tensors.
    // We will probably need to optimize this at some point using hashing.
    for (size_t i = 0; i < tensor_table_.size(); ++i) {
      if (t.options().type_equal(tensor_table_[i].options()) && t.equal(tensor_table_[i])) {
        return i;
      }
    }
    tensor_table_.emplace_back(std::move(t));
    return tensor_table_.size() - 1;
  }

  std::unordered_set<Node*> seen_constants;
  void buildConstantList(Node* n, std::vector<Node*>& constants) {
    for (auto input : n->inputs()) {
      if (input->node()->kind() == prim::Constant &&
          seen_constants.count(input->node()) == 0) {
        constants.push_back(input->node());
        seen_constants.insert(input->node());
      }
    }
    for (auto b : n->blocks()) {
      buildConstantList(b, constants);
    }
  }
  void buildConstantList(Block* b, std::vector<Node*>& constants) {
    for (auto n : b->nodes())
      buildConstantList(n, constants);
    buildConstantList(b->return_node(), constants);
  }

  // get a new name unique across calls to debugName() and
  // anything we have used.
  std::unordered_map<std::string, size_t> next_id;

  std::string genNameImpl(
      const std::string& candidate,
      std::unordered_set<std::string>& used) {
    std::string name = candidate;
    while (used.count(name) || reserved_names.count(name)) {
      name = candidate + c10::to_string(next_id[name]++);
    }
    used.insert(name);
    return name;
  }
  std::string genName(const std::string& candidate) {
    return genNameImpl(candidate, used_names_);
  }

  // unique names might not be valid identifiers,
  // force them to be by rewriting them
  static std::string makeValidIdentifier(const std::string& candidate) {
    std::stringstream ss;
    if (candidate.size() == 0 || isdigit(candidate[0]))
      ss << "_";
    for (char c : candidate) {
      if (isupper(c) || islower(c) || isdigit(c) || c == '_')
        ss << c;
      else
        ss << '_';
    }
    return ss.str();
  }
  // if we have to assign 'v' a name, what should it be?
  // use the debugName if it was set, otherwise generate a name.
  std::string genUniqueNameFor(Value* v) {
    return genName(
        v->hasDebugName() ? makeValidIdentifier(v->debugNameBase()) : "_");
  }

  // map from Value to how it should be printed at each use
  std::unordered_map<Value*, std::shared_ptr<TaggedStringStream>> expr_table_;
  std::unordered_map<Value*, std::string> ident_refs_;

  // NB: we MUST pass around the shared pointers to these streams by value.
  // There is an interaction in splitLongInlines where the string value for
  // both the RHS and the LHS of an expression are live at the same time,
  // however the value for the RHS is overwritten in the table.
  std::shared_ptr<TaggedStringStream> useOf(Value* v) const {
    // Ident refs take precedent over expression refs, since presence in
    // the ident ref table indicates we have already emitted a statement
    // assigning the given value.
    if (ident_refs_.count(v)) {
      auto rv = std::make_shared<TaggedStringStream>(&source_range_stack_);
      (*rv) << ident_refs_.at(v);
      return rv;
    }
    if (expr_table_.count(v)) {
      return expr_table_.at(v);
    }
    TORCH_INTERNAL_ASSERT(
        false,
        "Value was not present in either expressions"
        " table or ident refs table");
  }
  void assignValue(Value* v, const std::string& s) {
    ident_refs_[v] = s;
  }
  void assignValue(Value* v, std::shared_ptr<TaggedStringStream> s) {
    expr_table_[v] = std::move(s);
  }
  void assignValue(Value* v, Value* w) {
    assignValue(v, useOf(w));
  }
  void assignValuesToTheirUniqueNames(at::ArrayRef<Value*> values) {
    for (auto v : values) {
      assignValue(v, genUniqueNameFor(v));
    }
  }

  size_t level = 0;
  // indent to the current indent level
  TaggedStringStream& indent() {
    for (size_t i = 0; i < level; ++i) {
      body_ << "  ";
    }
    return body_;
  }

  ResourceGuard WithIndented() {
    level++;
    return ResourceGuard([this] { level--; });
  }

  template <class T0, class T1, class F>
  void zipWith(at::ArrayRef<T0> list_a, at::ArrayRef<T1> list_b, F action)
      const {
    auto it_a = list_a.begin();
    auto it_b = list_b.begin();

    if (list_a.size() != list_b.size()) {
      AT_ERROR("Python printer expected 2 lists of same size");
    }

    for (; it_a != list_a.end(); ++it_a, ++it_b) {
      action(*it_a, *it_b);
    }
  }

  void printValueList(
      TaggedStringStream& stmt,
      at::ArrayRef<Value*> list,
      const char* begin = "",
      const char* end = "") {
    stmt << begin;
    auto delimiter = "";
    for (auto* value : list) {
      stmt << delimiter;
      stmt << useOf(value);
      delimiter = ", ";
    }
    stmt << end;
  }

  void printValueIndex(TaggedStringStream& stmt, at::ArrayRef<Value*> inputs) {
    const std::string val_name = useOf(inputs[0])->str();
    if (isValidIdentifier(val_name)) {
      stmt << val_name;
    } else {
      stmt << "(" << val_name << ")";
    }
    stmt << "[";
    stmt << useOf(inputs[1]);
    stmt << "]";
  }

  void printDict(
      TaggedStringStream& stmt,
      at::ArrayRef<Value*> key_value_pairs,
      const char* begin = "{",
      const char* end = "}") {
    stmt << begin;
    auto delimiter = "";
    for (size_t i = 0; i < key_value_pairs.size(); i += 2) {
      stmt << delimiter;
      auto key = key_value_pairs[i];
      auto value = key_value_pairs[i + 1];

      stmt << useOf(key) << ": " << useOf(value);

      delimiter = ", ";
    }
    stmt << end;
  }

  void printAssignment(at::ArrayRef<Value*> lhs, at::ArrayRef<Value*> rhs) {
    if (lhs.size() == 0) {
      return;
    }
    indent();
    printValueList(body_, lhs);
    body_ << " = ";
    printValueList(body_, rhs);
    body_ << "\n";
  }

  bool requiresAnnotation(Value* lhs, Value* rhs) {
    return *lhs->type() != *rhs->type();
  }

  void printAnnotatedAssignment(
      at::ArrayRef<Value*> lhs,
      at::ArrayRef<Value*> rhs) {
    for (size_t i = 0; i < lhs.size(); ++i) {
      indent();
      body_ << useOf(lhs[i]);
      if (requiresAnnotation(lhs[i], rhs[i])) {
        body_ << ": " << lhs[i]->type()->python_str();
      }
      body_ << " = " << useOf(rhs[i]) << "\n";
    }
  }

  void printIf(IfView stmt) {
    assignValuesToTheirUniqueNames(stmt.outputs());
    indent() << "if " << useOf(stmt.cond()) << ":\n";
    {
      auto guard = WithIndented();
      // Print node contents
      printBlock(stmt.thenBlock(), stmt.outputs().size() > 0);
      printAssignment(stmt.outputs(), stmt.thenOutputs());
    }
    indent() << "else:\n";
    {
      auto guard = WithIndented();
      printBlock(stmt.elseBlock(), stmt.outputs().size() > 0);
      printAssignment(stmt.outputs(), stmt.elseOutputs());
    }
  }

  void printLoop(LoopView stmt) {
    // Loop carried dependencies are handled by assigning their initial
    // values to the node->outputs() before the loop,
    // and assign node->outputs() to the new values at the end of each trip.

    auto loop_type = stmt.loopType();
    if (loop_type == LoopView::ModifiedLoop) {
      throw script::ErrorReport(stmt.node()->sourceRange())
          << "loop cannot be printed as python "
          << "because it has gone through an optimization "
          << "that combined while and for loops. File a bug";
    }

    bool emit_as_for_loop = loop_type == LoopView::For;

    assignValuesToTheirUniqueNames(stmt.carriedOutputs());
    // Add aliases for loop-carried dependencies
    zipWith(
        stmt.bodyCarriedInputs(), // Start at 1 to ignore trip count
        stmt.carriedOutputs(),
        [&](Value* block_input, Value* node_output) {
          assignValue(block_input, node_output);
        });

    // Print initial assignments of loop node outputs = loop node inputs
    printAnnotatedAssignment(stmt.carriedOutputs(), stmt.carriedInputs());

    assignValuesToTheirUniqueNames(stmt.currentTripCount());
    // Loop header
    if (emit_as_for_loop) {
      indent();
      body_ << "for " << useOf(stmt.currentTripCount()) << " in range("
            << useOf(stmt.maxTripCount()) << "):\n";
    } else {
      // note: trip_count_in_block is unused because this is a while loop,
      // so we reuse the Value* as a stand-in for the loop condition
      printAssignment(stmt.currentTripCount(), stmt.inputCond());
      indent();
      body_ << "while " << useOf(stmt.currentTripCount()) << ":\n";
    }
    // Loop body
    {
      ResourceGuard indent = WithIndented();
      // Update block outputs to block inputs for next loop iteration
      // skip the assignment to the new condition in for loops because
      // the condition is always True
      size_t offset = emit_as_for_loop ? 1 : 0;
      auto body_block = stmt.bodyBlock();
      ArrayRef<Value*> loop_carried_block_inputs =
          body_block->inputs().slice(offset);
      printBlock(body_block, loop_carried_block_inputs.size() > 0);
      printAssignment(
          loop_carried_block_inputs, body_block->outputs().slice(offset));
    }
  }

  bool isLongLine(const std::string& str) {
    return str.size() + level * 2 >= 40;
  }

  bool isLongInline(Node* node) {
    return output_inline_.count(node) &&
        isLongLine(useOf(node->output())->str());
  }

  bool isNonConstantInline(Value* input) {
    return input->node()->kind() != prim::Constant &&
        output_inline_.count(input->node());
  }

  // [reordering of inlines]
  // We inline anything that is semantically legal to inline, but sometimes
  // we find that these lines get too long. In that case we break the lines
  /// and it  is important that we un-inline all the inputs preceeding the long
  /// input:
  //   r = foo(x.add_(b), some_long + expression)
  //  wrong!
  //   _0 = some_long + expression
  //   r = foo(x.add_(b), _0) # wrong! _0 runs before mutating add_
  // legal!
  //   _0 = x.add_(b)
  //   _1 = some_long + expression
  //   r = foo(_0, _1)
  void splitLongInlines(at::ArrayRef<Value*> inputs) {
    size_t long_inline_slice = 0;
    // find the last input that is too long
    for (size_t i = 0; i < inputs.size(); ++i) {
      if (isLongInline(inputs[i]->node())) {
        long_inline_slice = i + 1;
      }
    }
    // un-inline everything through the last long line
    // constants are ignored since long constants are never inlined in the
    // first place
    for (size_t i = 0; i < long_inline_slice; ++i) {
      if (isNonConstantInline(inputs[i])) {
        printOutputDefinition(inputs[i]->node(), *useOf(inputs[i]));
      }
    }
  }

  template <typename T>
  void printOutputDefinition(Node* node, const T& expr) {
    assignValuesToTheirUniqueNames(node->outputs());
    indent();
    // Print outputs
    if (node->outputs().size() > 0) {
      printValueList(body_, node->outputs());
      body_ << " = ";
    }
    body_ << expr << "\n";
  }

  // Recursively check contained types for any class dependencies
  void registerClassDependencies(const TypePtr& type) {
    if (const auto classType = type->cast<ClassType>()) {
      registerDependency(classType);
    } else if (const auto tupleType = type->cast<TupleType>()) {
      if (tupleType->name()) {
        registerDependency(tupleType);
      }
    } else if (const auto interfaceType = type->cast<InterfaceType>()) {
      registerDependency(interfaceType);
    }
    for (const auto& containedType : type->containedTypes()) {
      registerClassDependencies(containedType);
    }
  }
  void scanTypeDependencies(Node* node) {
    // Check for class dependencies. If this node inputs or outputs a class
    // type, we need to add it to our table of dependencies.
    for (const auto input : node->inputs()) {
      registerClassDependencies(input->type());
    }
    for (const auto output : node->outputs()) {
      registerClassDependencies(output->type());
    }
    for (const auto& name : node->attributeNames()) {
      switch (node->kindOf(name)) {
        case AttributeKind::ty:
          registerClassDependencies(node->ty(name));
          break;
        case AttributeKind::tys:
          for (const TypePtr& t : node->tys(name)) {
            registerClassDependencies(t);
          }
          break;
        default:
          // noop
          break;
      }
    }
  }

  void printNode(Node* node, bool print_const) {
    WithSourceRange guard(&source_range_stack_, node);
    scanTypeDependencies(node);
    if (!print_const && node->kind() == prim::Constant)
      return;
    splitLongInlines(node->inputs());
    switch (node->kind()) {
      case prim::Return:
        if (enforce_importable_ && node->inputs().size() != 1) {
          throw script::ErrorReport(node->sourceRange())
              << "Exportable methods must have a single return value. "
              << "Normal use of ScriptMethods should enforce this";
        }
        if (node->inputs().size() > 0) {
          indent();
          body_ << "return ";
          printValueList(body_, node->inputs());
          body_ << "\n";
        }
        break;
      case prim::Loop:
        printLoop(LoopView(node));
        break;
      case prim::If:
        printIf(IfView(node));
        break;
      case prim::TupleUnpack:
      case prim::ListUnpack:
        assignValuesToTheirUniqueNames(node->outputs());
        indent();
        // TupleUnpack(unpacked) turns into an assignment op that forces
        // the unpack to be inserted when parsed back in:
        // a, b, = unpacked
        // a, = unpacked # trailing comma forces an unpack to happen
        if (node->outputs().size() > 0) {
          printValueList(body_, node->outputs(), "", ", = ");
        }
        body_ << useOf(node->input()) << "\n";
        break;
      case prim::SetAttr: {
        const auto obj = node->inputs().at(0);
        const auto newVal = node->inputs().at(1);
        const auto type = obj->type()->expect<ClassType>();
        const auto& attrname = node->s(attr::name);
        indent();
        body_ << useOf(obj) << "." << attrname << " = " << useOf(newVal)
              << "\n";
      } break;
      case prim::fork: {
        // the subgraph gets emitted as another function
        auto name = genName("__forked_function");
        std::shared_ptr<Graph> graph = node->g(attr::Subgraph);
        indent();
        body_ << "def " << name << "():\n";
        for (size_t i = 0; i < node->inputs().size(); ++i) {
          assignValue(graph->inputs().at(i), node->inputs().at(i));
        }
        printBody(graph->block());
        std::stringstream ss;
        ss << "fork(" << name << ")";
        printOutputDefinition(node, ss.str());
      } break;
      case prim::Function: {
        if (enforce_importable_) {
          throw script::ErrorReport(node->sourceRange())
              << "closures are not exportable";
        }
        assignValuesToTheirUniqueNames(node->outputs());
        auto name = useOf(node->output())->str();
        std::shared_ptr<Graph> graph = node->g(attr::Subgraph);
        indent();
        body_ << "def " << name << "(";
        assignValuesToTheirUniqueNames(graph->inputs());
        for (size_t i = 0; i < graph->inputs().size(); ++i) {
          Value* v = graph->inputs().at(i);
          if (i > 0) {
            body_ << ", ";
          }
          body_ << useOf(v) << ": " << v->type()->python_str();
        }
        body_ << "):\n";
        printBody(graph->block());
      } break;
      default:
        auto ss = std::make_shared<TaggedStringStream>(&source_range_stack_);
        printRHS(*ss, node);

        // we prevent long constants from inlining here.
        // it is not safe to do the same thing for non-constants here
        // because of [reordering of inlines]
        if (output_inline_.count(node) == 0 ||
            (node->kind() == prim::Constant && isLongLine(ss->str()))) {
          printOutputDefinition(node, *ss);
        } else {
          // this node is safe to inline, so assign the output value
          // to that expression directly
          assignValue(node->output(), ss);
        }
    }
  }

<<<<<<< HEAD
  void printAnnotatedConstantList(std::ostream& stmt, const char* the_type) {
    stmt << "annotate(List[" << the_type << "], [])";
  }

  void printMaybeAnnotatedConstantList(
      std::ostream& stmt,
      const char* the_type,
      size_t list_size,
      const IValue& the_list) {
    if (list_size == 0) {
      printAnnotatedConstantList(stmt, the_type);
    } else {
      stmt << the_list;
    }
  }

=======
>>>>>>> f94aab45
  void printConstant(TaggedStringStream& stmt, const IValue& v) {
    const auto customFormatter = [&](std::ostream& ss, const IValue& v) {
      if (v.isTensor()) {
        ss << "CONSTANTS.c" << getOrAddTensorConstant(v.toTensor());
        return true;
      }
<<<<<<< HEAD
      ss << "]";
    } else if (v.isBoolList()) {
      printMaybeAnnotatedConstantList(ss, "bool", v.toBoolList().size(), v);
    } else if (v.isIntList()) {
      printMaybeAnnotatedConstantList(ss, "int", v.toIntListRef().size(), v);
    } else if (v.isDoubleList()) {
      printMaybeAnnotatedConstantList(
          ss, "float", v.toDoubleListRef().size(), v);
    } else if (v.type()->isSubtypeOf(ListType::ofStrings())) {
      const char* delim = "";
      const auto& list = v.toGenericListRef();
      if (list.size() == 0) {
        printAnnotatedConstantList(ss, "str");
      } else {
        ss << "[";
        for (const IValue& str : list) {
          ss << delim;
          c10::printQuotedString(ss, str.toStringRef());
          delim = ", ";
        }
        ss << "]";
      }
    } else {
      ss << v;
    }
=======
      return false;
    };

    std::stringstream ss;
    v.repr(ss, customFormatter);
>>>>>>> f94aab45
    stmt << ss.str();
  }

  static bool elementTypeCanBeInferredFromMembers(const TypePtr& elem_type) {
    if (elem_type->kind() == OptionalType::Kind) {
      // it is possible that we are constructing an optional list, but all
      // elements are present
      return false;
    }
    if (elem_type->kind() == InterfaceType::Kind) {
      // since classes can be members of multiple interfaces, we cannot
      // construct which interface the list holds from the members alone
      return false;
    }
    return true;
  }

  void printOpName(TaggedStringStream& stmt, Symbol kind) {
    // Special overriding ops set that requires serializing differently to
    // preserve the original code semantics.
    // This will be more properly handled when we have namespace semantics
    // for serializing the ops, and it right now hard coded these ops to
    // ensure consistency and not breaking BC in the future.
    const static std::unordered_map<Symbol, std::string> override_symbols = {
        {aten::backward, "torch.autograd.backward"},
        {aten::grad, "torch.autograd.grad"},
    };
    if (override_symbols.find(kind) != override_symbols.end()) {
      stmt << override_symbols.at(kind);
    } else if (kind.is_aten()) {
      // special case aten -> torch because we want to rename
      // the aten namespace, but this change will take more time
      // doing it here ensures we do not have fix up archives later
      stmt << "torch." << kind.toUnqualString();
    } else {
      stmt << "ops." << kind.ns().toUnqualString() << "."
           << kind.toUnqualString();
    }
  }

  // Prints the RHS value of a Node, e.g. `aten.add(x, y)`
  void printRHS(TaggedStringStream& stmt, Node* node) {
    switch (node->kind()) {
      case prim::PythonOp: {
        auto value = static_cast<const PythonOp*>(node);
        if (enforce_importable_) {
          throw script::ErrorReport(node->sourceRange())
              << "Could not export Python function call '" << value->name()
              << "'. Remove calls to Python functions before export. "
              << "Did you forget add @script or @script_method annotation? "
              << "If this is a nn.ModuleList, add it to __constants__";
        }
        std::stringstream scalars_stream;
        stmt << "^" << value->name();
        value->writeScalars(scalars_stream);
        stmt << scalars_stream.str();
        printValueList(stmt, node->inputs(), "(", ")");
      } break;
      case prim::Uninitialized: {
        stmt << "uninitialized(" << node->output()->type()->python_str() << ")";
      } break;
      case prim::Constant: {
        if (node->outputs().size() == 1 &&
            node->output()->type()->kind() == TypeKind::FunctionType) {
          auto fn = node->output()->type()->expect<FunctionType>();
          registerDependency(fn);
          stmt << fn->name()->qualifiedName();
        } else if (!node->mustBeNone()) {
          IValue v = toIValue(node->output()).value();
          printConstant(stmt, v);
        } else {
          stmt << "None";
        }
      } break;
      case prim::ImplicitTensorToNum: {
        stmt << "annotate(" << node->output()->type()->python_str() << ", "
             << useOf(node->input()) << ")";
      } break;
      case aten::Int: {
        printValueList(stmt, node->inputs(), "int(", ")");
      } break;
      case aten::Float: {
        printValueList(stmt, node->inputs(), "float(", ")");
      } break;
      case aten::Bool: {
        printValueList(stmt, node->inputs(), "bool(", ")");
      } break;
      case aten::str: {
        printValueList(stmt, node->inputs(), "str(", ")");
      } break;
      case aten::__getitem__: {
        printValueIndex(stmt, node->inputs());
      } break;
      case prim::Print: {
        printValueList(stmt, node->inputs(), "print(", ")");
      } break;
      case aten::sorted: {
        printValueList(stmt, node->inputs(), "sorted(", ")");
      } break;
      case prim::TupleConstruct: {
        if (auto qualname =
                node->output()->type()->expect<TupleType>()->name()) {
          stmt << qualname->qualifiedName();
        }
        printValueList(
            stmt, node->inputs(), "(", node->inputs().size() == 1 ? ",)" : ")");
      } break;
      case prim::TupleIndex: {
        stmt << "(" << useOf(node->inputs().at(0)) << ")["
             << useOf(node->inputs().at(1)) << "]";
      } break;
      case prim::TupleSlice: {
        stmt << "(" << useOf(node->input()) << ")[" << node->i(attr::beg) << ":"
             << node->i(attr::end) << "]";
      } break;
      case prim::ListConstruct: {
        ListTypePtr list_type = node->output()->type()->expect<ListType>();
        TypePtr elem_type = list_type->getElementType();
        if (!elem_type->isSubtypeOf(TensorType::get())) {
          // when the list is empty and is not a list of tensors,
          // we need to annotate it, otherwise it won't be possible
          // to infer the type on import
          if (node->inputs().size() == 0) {
            stmt << "annotate(" << node->output()->type()->python_str()
                 << ", [])";
          } else if (!elementTypeCanBeInferredFromMembers(elem_type)) {
            stmt << "annotate(" << node->output()->type()->python_str() << ",";
            printValueList(stmt, node->inputs(), "[", "]");
            stmt << ")";
          } else {
            printValueList(stmt, node->inputs(), "[", "]");
          }
        } else {
          printValueList(stmt, node->inputs(), "[", "]");
        }
      } break;
      case prim::DictConstruct: {
        auto dict_type = node->output()->type()->expect<DictType>();
        bool is_default_type =
            dict_type->getKeyType()->isSubtypeOf(StringType::get()) &&
            dict_type->getKeyType()->isSubtypeOf(TensorType::get());
        if (node->inputs().size() == 0 && !is_default_type) {
          stmt << "annotate(" << node->output()->type()->python_str()
               << ", {})";
        } else {
          printDict(stmt, node->inputs());
        }
      } break;
      case prim::CreateObject: {
        const auto classType = node->output()->type()->expect<ClassType>();
        stmt << classType->python_str() << ".__new__("
             << classType->python_str() << ")";
      } break;
      case prim::GetAttr: {
        const auto obj = node->inputs().at(0);
        const auto classType = obj->type()->expect<ClassType>();
        const auto& field = node->s(attr::name);
        if (isValidIdentifier(field)) {
          stmt << useOf(obj) << "." << field;
        } else {
          stmt << "getattr(" << useOf(obj) << ", ";
          std::stringstream field_stream;
          c10::printQuotedString(field_stream, field);
          stmt << field_stream.str() << ")";
        }
      } break;
      case prim::CallFunction: {
        stmt << useOf(node->inputs().at(0)) << "(";
        for (size_t i = 1; i < node->inputs().size(); i++) {
          stmt << useOf(node->inputs()[i]) << ", ";
        }
        stmt << ")";
      } break;
      case prim::CallMethod: {
        const auto& self = node->inputs().at(0);
        const auto& methodName = node->s(attr::name);
        stmt << "(" << useOf(self) << ")"
             << "." << methodName << "(";
        for (size_t i = 1; i < node->inputs().size(); i++) {
          stmt << useOf(node->inputs()[i]) << ", ";
        }
        stmt << ")";

        if (auto selfClass = self->type()->cast<ClassType>()) {
          registerDependency(selfClass);
          const auto method = selfClass->getMethod(node->s(attr::name));
          TORCH_INTERNAL_ASSERT(
              method->qualname() ==
              QualifiedName(selfClass->name()->qualifiedName(), methodName));
        } else if (auto selfInterface = self->type()->cast<InterfaceType>()) {
          registerDependency(selfInterface);
        } else {
          TORCH_INTERNAL_ASSERT(
              false, "method call to unhandled type in serialization");
        }

      } break;
      case aten::_unwrap_optional: {
        printOpName(stmt, node->kind());
        stmt << "(";
        // we cannot recover the type of unwrap_optional(None),
        // using normal schema matching, so we route around this by rewriting
        // the call to unwrap_optional(annotated(Optional[T], None))
        if (node->input()->type()->isSubtypeOf(NoneType::get()) ||
            node->input()->mustBeNone()) {
          auto input_type = OptionalType::create(node->output()->type());
          stmt << "annotate(" << input_type->python_str() << ", "
               << useOf(node->input()) << ")";
        } else {
          stmt << useOf(node->input());
        }
        stmt << ")";
      } break;
      // unchecked_unwrap_optional is no longer generated by the compiler,
      // but may end up here if it was first loaded from a old model and
      // re-saved. On re-save we upgrade it to an unchecked_cast, which is an
      // equivalent op
      case prim::unchecked_unwrap_optional:
      case prim::unchecked_cast: {
        stmt << "unchecked_cast(" << node->output()->type()->python_str()
             << ", " << useOf(node->input()) << ")";
      } break;
      case prim::isinstance: {
        stmt << "isinstance(" << useOf(node->input()) << ", ";
        const auto& types = node->tys(attr::types);
        const auto& kinds = node->ss(attr::kinds);
        if (types.size() == 1 && kinds.size() == 0) {
          stmt << types.at(0)->python_str();
        } else if (kinds.size() == 1 && types.size() == 0) {
          stmt << kinds.at(0);
        } else {
          // check multiple things, e.g. (str, list, int)
          stmt << "(";
          bool first = true;
          for (const TypePtr& typ : types) {
            if (!first) {
              stmt << ", ";
            }
            stmt << typ->python_str();
            first = false;
          }
          for (const std::string& kind : kinds) {
            if (!first) {
              stmt << ", ";
            }
            stmt << kind;
            first = false;
          }
          stmt << ")";
        }
        stmt << ")";
      } break;
      default: {
        printOpName(stmt, node->kind());
        const FunctionSchema& schema = node->schema();
        stmt << "(";
        for (size_t i = 0; i < node->inputs().size(); ++i) {
          if (i > 0) {
            stmt << ", ";
          }
          auto v = useOf(node->inputs().at(i));
          // print the kwarg name if it is a kwarg only argument.
          if (i < schema.arguments().size()) {
            auto arg = schema.arguments().at(i);
            if (arg.kwarg_only()) {
              stmt << arg.name() << "=";
            }
          } else {
            // vararg functions like format can have extra arguments
            AT_ASSERT(schema.is_vararg());
          }
          stmt << *v;
        }
        stmt << ")";
      } break;
    }
  }

  TaggedStringStream& printBlock(Block* root, bool block_has_other_statements) {
    // pythons weird 'pass' syntax creates a bunch of places where we have to
    // check if this block would be empty. But not everything in a block is a
    // node. Sometimes if, loop, and return statements will follow this block
    // and block_has_other_statements == true.
    if (!block_has_other_statements &&
        root->nodes().begin() == root->nodes().end()) {
      indent();
      body_ << "pass\n";
    }
    for (auto* node : root->nodes()) {
      printNode(node, /*print_const=*/false);
    }
    return body_;
  }

  template <typename dtype>
  IValue createBroadList(dtype value, const int64_t& N) {
    c10::List<dtype> repeated;
    repeated.reserve(N);
    for (int i = 0; i < N; ++i) {
      repeated.push_back(value);
    }
    return repeated;
  }

  void printDefaultValue(
      const Argument& arg,
      TaggedStringStream& stmt,
      const IValue& value) {
    stmt << "=";
    // handle broadcasting lists
    if (arg.type()->kind() == ListType::Kind &&
        (value.isInt() || value.isDouble() || value.isBool())) {
      TORCH_INTERNAL_ASSERT(arg.N(), "expected broadcastinglist");
      if (value.isInt()) {
        printConstant(stmt, createBroadList<int64_t>(value.toInt(), *arg.N()));
      } else if (value.isBool()) {
        printConstant(stmt, createBroadList<bool>(value.toBool(), *arg.N()));
      } else if (value.isDouble()) {
        printConstant(
            stmt, createBroadList<double>(value.toDouble(), *arg.N()));
      }
    } else {
      printConstant(stmt, value);
    }
  }

  void printBody(Block* body) {
    // we always print constants at the top of the function, in the order
    // in which they are used.
    std::vector<Node*> constants;
    buildConstantList(body, constants);

    // current graph is used to de-dup names within a single graph
    scanBlock(body);
    {
      auto guard = WithIndented();
      // Print initial constant table (most are just inlined into their use,
      // but some like long strings do get emitted)
      for (Node* n : constants) {
        printNode(n, /*print_const=*/true);
      }
      // Print body
      printBlock(body, body->return_node()->inputs().size() > 0);
      printNode(body->return_node(), /*print_const=*/false);
    }
  }

 public:
  void printFunction(
      const Function& func,
      bool print_first_argument_type = true) {
    const FunctionSchema& schema = func.getSchema();
    Graph& graph = *func.graph();
    used_names_.clear(); // each graph can reuse local names

    WithSourceRange guard(&source_range_stack_, graph.param_node());

    indent();
    body_ << "def " << func.name() << "(";
    auto param_it = graph.inputs().begin();
    for (const Argument& arg : schema.arguments()) {
      std::string arg_name = genName(arg.name());
      if (param_it == graph.inputs().begin()) {
        // the first argument may omit its type when it is implied by context
        // the flag print_first_argument_type determines when to do this
        body_ << arg_name;
        if (print_first_argument_type) {
          body_ << ": " << arg.type()->python_str();
        }
      } else {
        body_ << ",\n    " << arg_name << ": " << arg.type()->python_str();
      }
      if (arg.default_value()) {
        printDefaultValue(arg, body_, *arg.default_value());
      }
      assignValue(*param_it++, arg_name);
    }

    body_ << ") -> " << schema.returns().at(0).type()->python_str() << ":\n";
    printBody(graph.block());
  }

  void printMethod(const Function& func) {
    printFunction(func, /*print_first_argument_type=*/false);
  }

  PythonPrintImpl(
      std::vector<at::Tensor>& tensor_table,
      std::vector<c10::NamedTypePtr>& deps_table,
      bool enforce_importable)
      : body_(&source_range_stack_),
        tensor_table_(tensor_table),
        deps_table_(deps_table),
        enforce_importable_(enforce_importable) {}

  void printModuleMetadata(const ClassTypePtr& moduleType) {
    std::vector<std::string> params;
    size_t numAttrs = moduleType->numAttributes();
    // Populate the __parameters__ field. This tells the importer which
    // attributes are parameters.
    for (size_t i = 0; i < numAttrs; i++) {
      if (moduleType->is_parameter(i)) {
        params.push_back(moduleType->getAttributeName(i));
      }
    }
    indent();
    body_ << "__parameters__ = [";
    for (const auto& param : params) {
      body_ << "\"" << param << "\", ";
    }
    body_ << "]\n";

    for (size_t i = 0; i < numAttrs; i++) {
      const auto& name = moduleType->getAttributeName(i);
      const auto& type = moduleType->getAttribute(name);
      registerClassDependencies(type);

      indent();

      // Handling for when the attribute name is not a valid Python identifier.
      // This happens for, e.g. ModuleList.
      if (!isValidIdentifier(name)) {
        if (i == 0) {
          // Initialize the annotations dict if necessary.
          body_ << "__annotations__ = []\n";
          indent();
        }
        // Print out a direct manipulation of the annotations dict, like:
        //   __annotations__["0"] = SomeType
        body_ << "__annotations__["
              << "\"" << name << "\"] = " << type->python_str() << "\n";
      } else {
        // Otherwise: just emit a python 3 attribute annotation, like:
        //   foo : SomeType
        body_ << name << " : " << type->python_str() << "\n";
      }
    }

    size_t numConstants = moduleType->numConstants();
    for (size_t i = 0; i < numConstants; i++) {
      const auto& name = moduleType->getConstantName(i);
      IValue v = moduleType->getConstant(i);

      indent();
      body_ << name << " : " << "Final[" << v.type()->python_str() << "] = ";
      auto ss = std::make_shared<TaggedStringStream>(&source_range_stack_);
      printConstant(*ss, v);
      body_ << ss->str() << "\n";
    }
  }

  void printNamedType(const c10::NamedTypePtr& type) {
    if (auto functionType = type->cast<FunctionType>()) {
      printFunction(*functionType->function());
    } else if (auto classType = type->cast<ClassType>()) {
      bool is_module = classType->is_module();
      body_ << "class " << classType->name()->name();
      if (is_module) {
        body_ << "(Module)";
      }

      body_ << ":\n";
      {
        const auto guard = WithIndented();
        // For modules, we need to print special information about the module's
        // attributes and parameters.
        if (is_module) {
          printModuleMetadata(classType);
        }
        // TODO fields
        for (auto& method : classType->methods()) {
          printFunction(*method);
        }
      }
    } else if (auto tupleType = type->cast<TupleType>()) {
      TORCH_INTERNAL_ASSERT(tupleType->schema());
      body_ << "class " << tupleType->name()->name();
      body_ << "(NamedTuple):\n";
      {
        const auto guard = WithIndented();
        for (const auto& attr : tupleType->schema()->arguments()) {
          TORCH_INTERNAL_ASSERT(attr.type());
          indent();
          body_ << attr.name() << " : " << attr.type()->python_str() << "\n";
        }
      }
    } else if (auto interfaceType = type->cast<InterfaceType>()) {
      body_ << "class " << interfaceType->name()->name();
      if (interfaceType->is_module()) {
        body_ << "(ModuleInterface):\n";
      } else {
        body_ << "(Interface):\n";
      }
      {
        auto guard = WithIndented();
        for (const FunctionSchema& method : interfaceType->methods()) {
          indent();
          body_ << "def " << method.name() << "(self";
          TORCH_INTERNAL_ASSERT(
              method.arguments().size() > 0 &&
              method.arguments().at(0).name() == "self");
          for (const Argument& arg :
               at::ArrayRef<Argument>(method.arguments()).slice(1)) {
            auto type = arg.type();
            registerClassDependencies(type);
            body_ << ", " << arg.name() << ": " << type->python_str();
          }
          auto return_type = method.returns().at(0).type();
          registerClassDependencies(return_type);
          body_ << ") -> " << return_type->python_str() << ":\n";
          indent();
          body_ << "  pass\n";
        }
      }
    } else {
      TORCH_INTERNAL_ASSERT(false, "Unhandled NamedType");
    }
  }

  ~PythonPrintImpl() {}

  TaggedStringStream body_;
  // When printing this node, is it safe to write it inline (i.e. without
  // assigning a temporary variable
  std::unordered_set<Node*> output_inline_;

  // what valid identifiers are in use for the current function
  std::unordered_set<std::string> used_names_;

  // constants are written to this table, and given then named CONSTANTS.cN
  // where N is the index into this table.
  std::vector<at::Tensor>& tensor_table_;

  // Any NamedTypes (classes, functions, NamedTuples) used are written to this
  // table.
  std::vector<c10::NamedTypePtr>& deps_table_;

  // when we print this, should we error if the resulting output would
  // not be able to be reparsed?
  bool enforce_importable_;
};

PythonPrint::PythonPrint(
    std::vector<at::Tensor>& tensor_table,
    std::vector<c10::NamedTypePtr>& deps_table,
    bool enforce_importable)
    : pImpl(std::make_shared<PythonPrintImpl>(
          tensor_table,
          deps_table,
          enforce_importable)) {}

void PythonPrint::printNamedType(const c10::NamedTypePtr& type) {
  pImpl->printNamedType(type);
}

void PythonPrint::printFunction(const Function& func) {
  pImpl->printFunction(func);
}

void PythonPrint::printMethod(const Function& func) {
  pImpl->printMethod(func);
}

std::string PythonPrint::str() const {
  return pImpl->body_.str();
}

const SourceRangeRecords& PythonPrint::ranges() const {
  return pImpl->body_.ranges();
}

PythonPrint::~PythonPrint() = default;

bool printerHasSpecialCaseFor(Symbol sym) {
  // WARNING: by adding a value to this set, you are asserting
  // that you have also added special handling of this symbol to
  // the printer above. Not adding handling will cause import and export
  // of modules with this new operator to fail. This is only required
  // for operators without schema. Prefer registering your operator with
  // schema to editing this list here. These cases should only be things
  // that require special handling because they do not fit normal schema
  const static std::unordered_set<Symbol> handled = {
      prim::Constant,
      prim::Uninitialized,
      prim::fork,
      prim::ListConstruct,
      prim::DictConstruct,
      prim::ListUnpack,
      prim::Print,
      prim::PythonOp,
      prim::TupleConstruct,
      prim::TupleIndex,
      prim::TupleSlice,
      prim::TupleUnpack,
      prim::CreateObject,
      prim::GetAttr,
      prim::SetAttr,
      prim::CallFunction,
      prim::isinstance,
      prim::unchecked_cast,
  };

  // WARNING: by adding a value to this set, you are asserting that your
  // primitive is only ever added during optimization and does not need
  // to be correctly printed for export (a process that happens before
  // optimization passes run)
  const static std::unordered_set<Symbol> unneeded = {
      c10::onnx::Reshape, // only used in onnx
      c10::onnx::Shape, // only used in onnx
      prim::AutogradZero, // temporarily inserted by autograd
      prim::AutogradAnyNonZero, // temporarily inserted by autograd
      prim::AutogradAdd, // temporarily inserted by autograd
      prim::ConstantChunk, // optimization pass adds it
      prim::DifferentiableGraph, // optimization pass adds it
      prim::BroadcastSizes, // optimization pass (fuser) adds it
      prim::ChunkSizes, // optimization pass (fuser) adds it
      prim::Drop, // used in interpreter only
      prim::FusedConcat, // optimization pass adds it
      prim::FusionGroup, // optimization pass adds it
      prim::Load, // used in interpreter only
      prim::MMTreeReduce, // used as an optimization
      prim::MMBatchSide, // used as an optimization
      prim::Store, // used in interpreter only
      prim::profile, // used in interpreter only

  };

  // These namespaces are required to have Python printers unless
  // otherwise noted in unneeded.
  const static std::unordered_set<Symbol> required_namespaces = {
      c10::namespaces::prim,
      c10::namespaces::aten,
      c10::namespaces::onnx,
  };

  return handled.count(sym) || unneeded.count(sym) ||
      !required_namespaces.count(sym.ns());
}
} // namespace jit
} // namespace torch<|MERGE_RESOLUTION|>--- conflicted
+++ resolved
@@ -777,64 +777,17 @@
     }
   }
 
-<<<<<<< HEAD
-  void printAnnotatedConstantList(std::ostream& stmt, const char* the_type) {
-    stmt << "annotate(List[" << the_type << "], [])";
-  }
-
-  void printMaybeAnnotatedConstantList(
-      std::ostream& stmt,
-      const char* the_type,
-      size_t list_size,
-      const IValue& the_list) {
-    if (list_size == 0) {
-      printAnnotatedConstantList(stmt, the_type);
-    } else {
-      stmt << the_list;
-    }
-  }
-
-=======
->>>>>>> f94aab45
   void printConstant(TaggedStringStream& stmt, const IValue& v) {
     const auto customFormatter = [&](std::ostream& ss, const IValue& v) {
       if (v.isTensor()) {
         ss << "CONSTANTS.c" << getOrAddTensorConstant(v.toTensor());
         return true;
       }
-<<<<<<< HEAD
-      ss << "]";
-    } else if (v.isBoolList()) {
-      printMaybeAnnotatedConstantList(ss, "bool", v.toBoolList().size(), v);
-    } else if (v.isIntList()) {
-      printMaybeAnnotatedConstantList(ss, "int", v.toIntListRef().size(), v);
-    } else if (v.isDoubleList()) {
-      printMaybeAnnotatedConstantList(
-          ss, "float", v.toDoubleListRef().size(), v);
-    } else if (v.type()->isSubtypeOf(ListType::ofStrings())) {
-      const char* delim = "";
-      const auto& list = v.toGenericListRef();
-      if (list.size() == 0) {
-        printAnnotatedConstantList(ss, "str");
-      } else {
-        ss << "[";
-        for (const IValue& str : list) {
-          ss << delim;
-          c10::printQuotedString(ss, str.toStringRef());
-          delim = ", ";
-        }
-        ss << "]";
-      }
-    } else {
-      ss << v;
-    }
-=======
       return false;
     };
 
     std::stringstream ss;
     v.repr(ss, customFormatter);
->>>>>>> f94aab45
     stmt << ss.str();
   }
 
@@ -1249,7 +1202,7 @@
 
     for (size_t i = 0; i < numAttrs; i++) {
       const auto& name = moduleType->getAttributeName(i);
-      const auto& type = moduleType->getAttribute(name);
+      const auto& type = moduleType->getAttribute(i);
       registerClassDependencies(type);
 
       indent();
